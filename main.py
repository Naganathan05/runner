--- conflicted
+++ resolved
@@ -186,13 +186,9 @@
 
         file_parent_dir = os.path.dirname(full_file_path)
 
-<<<<<<< HEAD
         ch.basic_ack(delivery_tag=method.delivery_tag)
 
-        if (runType == "ml"):
-=======
         if (runType == "ml" or runType == "ea"):
->>>>>>> 88599ca2
             print("Running python " + full_file_path)
             # Run the subprocess from the parent directory of the python script.
             result = subprocess.run(
